--- conflicted
+++ resolved
@@ -353,10 +353,7 @@
     :param samfile: open stream to SAM file
     :return: dict, nucleotide and insertion counts
     """
-<<<<<<< HEAD
     # TODO: it might be faster to pre-allocate a list instead of a dict
-=======
->>>>>>> 2da524ab
     reader = DictReader(filter(lambda x: not x.startswith('@'), samfile),
                         fieldnames=['qname', 'flag', 'rname', 'pos', 'mapq',
                                     'cigar', 'rnext', 'pnext', 'tlen', 'seq',
